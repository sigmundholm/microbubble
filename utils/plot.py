--- conflicted
+++ resolved
@@ -148,11 +148,7 @@
         print()
         print(col_name, data_col)
         ax = add_convergence_line(ax, ns, data_col, "log2", name=col_name, xlabel=f"${xlabel}$",
-<<<<<<< HEAD
                                   color=cmap(k / (len(columns) - 1 - int(len(columns) > 7))))
-=======
-                                  color=cmap(k / (len(columns) - 1)))
->>>>>>> eca45a42
     ax.set_title(title)
 
 
@@ -182,11 +178,7 @@
         print(col_name, eoc)
 
         ax.plot(ns[1:], eoc, label=r"${" + col_name + "}$", linestyle='--', marker='.',
-<<<<<<< HEAD
                 color=cmap(k / (len(columns) - 1 - int(len(columns) > 7))))
-=======
-                color=cmap(k / (len(columns) - 1)))
->>>>>>> eca45a42
 
     # Remove scientific notation along x-axis
     ax.xaxis.set_major_formatter(StrMethodFormatter('{x:.0f}'))
@@ -342,11 +334,7 @@
         plt.savefig(f"sensitivity-{'error' if errors else 'condnum'}.svg")
 
 
-<<<<<<< HEAD
-def time_error_plots(paths, end_time, data_indices, title="", save_fig=True, identifier=1, font_size=10,
-=======
 def time_error_plots(paths, data_indices, title="", save_fig=True, identifier=1, font_size=10,
->>>>>>> eca45a42
                      label_size='medium'):
     if_latex(True)
 
@@ -375,13 +363,8 @@
             error = df[:, data_index]
 
             time_steps = df[:, 0]
-<<<<<<< HEAD
-            tau = end_time / (len(error) - 1)
-            times = time_steps * tau
-=======
             taus = df[:, 1]
             times = time_steps * taus
->>>>>>> eca45a42
 
             ax.plot(times, error, label=f"$M={len(time_steps) - 1}$", linestyle="--", marker=".",
                     color=cmap(i / len(paths)))
@@ -395,8 +378,6 @@
             plt.savefig(f"{'-'.join(map(str.lower, title.split()[:2]))}-{identifier}-{data_index}.pdf")
 
 
-<<<<<<< HEAD
-=======
 def eoc_plot_after_cut_off_time(build_base, factors, folder_names, end_time, cutoff_time, n_refines,
                                 columns_idx, max_norm_idx=(), max_norm_names=()):
     for folder, factor in zip(folder_names, factors):
@@ -441,7 +422,6 @@
             plt.savefig(f"eoc-cut-o{poly_order}-h_{factor}tau.pdf")
 
 
->>>>>>> eca45a42
 if __name__ == '__main__':
     base = os.getcwd()
 
