#include <deal.II/base/data_out_base.h>
#include <deal.II/base/quadrature_lib.h>

#include <deal.II/fe/fe_nothing.h>
#include <deal.II/fe/fe_update_flags.h>

#include <deal.II/grid/grid_out.h>
#include <deal.II/grid/grid_tools.h>
#include <deal.II/grid/tria_accessor.h>

#include <deal.II/lac/full_matrix.h>
#include <deal.II/lac/precondition.h>
#include <deal.II/lac/solver_control.h>
#include <deal.II/lac/sparse_direct.h>

#include <deal.II/non_matching/fe_values.h>

#include <deal.II/numerics/data_out_dof_data.h>
#include <deal.II/numerics/vector_tools.h>

#include "utils.h"
#include "cutfem_problem.h"


namespace utils::problems {

    template<int dim>
    Tensor<1, dim> LevelSet<dim>::
    get_velocity() {
        Tensor<1, dim> zero;
        return zero;
    }

    template<int dim>
    double LevelSet<dim>::
    get_speed() {
        return sqrt(get_velocity().norm_square());
    }


    template<int dim>
    CutFEMProblem<dim>::
    CutFEMProblem(const unsigned int n_refines,
                  const int element_order,
                  const bool write_output,
                  LevelSet<dim> &levelset_func,
                  const bool stabilized,
                  const bool stationary,
                  const bool compute_error)
            : mpi_communicator(MPI_COMM_WORLD), 
              triangulation(mpi_communicator,
                            typename Triangulation<dim>::MeshSmoothing(
                              Triangulation<dim>::smoothing_on_refinement |
                              Triangulation<dim>::smoothing_on_coarsening)),
              n_refines(n_refines), element_order(element_order),
              write_output(write_output),
              fe_levelset(element_order),
              levelset_dof_handler(triangulation),
              cut_mesh_classifier(levelset_dof_handler, levelset),
              stabilized(stabilized), stationary(stationary),
              do_compute_error(compute_error), 
              pcout(std::cout, 
                    (Utilities::MPI::this_mpi_process(mpi_communicator) == 0)), 
              computing_timer(mpi_communicator, 
                              pcout, 
                              TimerOutput::never, 
                              TimerOutput::wall_times),
              n_mpi_processes(Utilities::MPI::n_mpi_processes(mpi_communicator)),
              this_mpi_process(Utilities::MPI::this_mpi_process(mpi_communicator)) {
        // Use no constraints when projecting.
        this->constraints.close();

        levelset_function = &levelset_func;
    }


    template<int dim>
    ErrorBase *CutFEMProblem<dim>::
    run_step() {
        pcout << "Solve equation: stationary." << std::endl;
        pcout << "---------------------------\n" << std::endl;
        pcout << "Running with "
#ifdef USE_PETSC_LA
              << "PETSc"
#else
              << "Trilinos"
#endif
              << " on " << Utilities::MPI::n_mpi_processes(mpi_communicator)
              << " MPI rank(s)." << std::endl;

        make_grid(triangulation);
        set_grid_size();
        setup_quadrature();
        set_function_times(0);
        setup_level_set();
        cut_mesh_classifier.reclassify(); // TODO move this into distribute_dofs method
        dof_handlers.emplace_front(new hp::DoFHandler<dim>(triangulation));
        setup_fe_collection();
        distribute_dofs(dof_handlers.front());

        // Get the dofs owned by this processor. This should probably be done 
        // only once during each run, to make sure they dont differ across time
        // steps.
        locally_owned_dofs = dof_handlers.front()->locally_owned_dofs();
        DoFTools::extract_locally_relevant_dofs(*dof_handlers.front(), 
                                                locally_relevant_dofs);

        set_bdf_coefficients(1);
        set_extrapolation_coefficients(1);
        
        solutions.emplace_front(locally_owned_dofs, locally_relevant_dofs,
                                mpi_communicator);

        initialize_matrices();
        pre_matrix_assembly();
        {
            TimerOutput::Scope t(computing_timer, "assembly");
            assemble_system();
        }

        solve();
        post_processing(0);

        if (write_output) {
            TimerOutput::Scope t(computing_timer, "output");
            output_results(this->dof_handlers.front(),
                           this->solutions.front());
        }

        ErrorBase* error;
        if (do_compute_error) {
            TimerOutput::Scope t(computing_timer, "compute error");
            error = compute_error(dof_handlers.front(), solutions.front());
        }
        computing_timer.print_summary();
        computing_timer.reset();
        return do_compute_error ? error : nullptr;

    }


    template<int dim>
    ErrorBase *CutFEMProblem<dim>::
    run_step_non_linear(double tol) {
        pcout << "Solve equation: non-linear." << std::endl;
        pcout << "---------------------------\n" << std::endl;

        make_grid(triangulation);
        set_grid_size();
        setup_quadrature();
        set_function_times(0);
        setup_level_set();
        cut_mesh_classifier.reclassify(); // TODO move this into distribute_dofs method
        dof_handlers.emplace_front(new hp::DoFHandler<dim>(triangulation));
        setup_fe_collection();
        distribute_dofs(dof_handlers.front());

        // Get the dofs owned by this processor. This should probably be done 
        // only once during each run, to make sure they dont differ across time
        // steps.
        locally_owned_dofs = dof_handlers.front()->locally_owned_dofs();
        DoFTools::extract_locally_relevant_dofs(*dof_handlers.front(), 
                                                locally_relevant_dofs);

        set_bdf_coefficients(1);
        set_extrapolation_coefficients(1);

        double prev_error;
        double this_error = 1; // Set to 1 to enforce at least two steps.
        ErrorBase *error;
        double error_diff = 2 * tol;
        int k = 0;

        solutions.emplace_front(locally_owned_dofs, locally_relevant_dofs, 
                                mpi_communicator);

        while (error_diff > tol) {
            k++;
            pcout << "\nFixed point iteration: step " << k << std::endl;
            pcout << "-----------------------------------" << std::endl;

            solutions.emplace_front(locally_owned_dofs, locally_relevant_dofs, 
                                    mpi_communicator);
            if (k == 1) {
                initialize_matrices();
                pre_matrix_assembly();
                assemble_matrix();
            }
            if (!stationary_stiffness_matrix) {
                // timedep_stiffness_matrix.reinit(sparsity_pattern);
                // TODO fix
                assert(false);
                assemble_timedep_matrix();
            }

            rhs = 0;
            assemble_rhs(0);

            solve();
            post_processing(k);

            error = compute_error(dof_handlers.front(), solutions.front());
            prev_error = this_error;
            this_error = error->repr_error();
            error->output();
            error_diff = abs(this_error - prev_error);
            pcout << "  Error diff = " << error_diff << std::endl;

            if (write_output) {
                output_results(dof_handlers.front(), solutions.front(),
                               k, k > 1);
            }
            solutions.pop_back();
        }
        post_processing(k + 1);

        if (do_compute_error) {
            return compute_error(dof_handlers.front(), solutions.front());
        } else {
            return nullptr;
        }
    }


    template<int dim>
    LA::MPI::Vector CutFEMProblem<dim>::
    get_solution() {
        return solutions.front();
    }


    template<int dim>
    std::shared_ptr<hp::DoFHandler<dim>> CutFEMProblem<dim>::
    get_dof_handler() {
        return dof_handlers.front();
    }


    template<int dim>
    ErrorBase *CutFEMProblem<dim>::
    run_time(unsigned int bdf_type, unsigned int steps,
             std::vector<LA::MPI::Vector> &supplied_solutions) {
        pcout << "Solve equation: time-depenedent." << std::endl;
        pcout << "--------------------------------" << std::endl;
        pcout << "BDF-" << bdf_type << ", steps=" << steps << std::endl;
        pcout << "-------------------------" << std::endl;

        assert(supplied_solutions.size() < bdf_type);
        // Clear the solutions and dof_handlers from possibly previous BDF
        // method runs performed by this object.
        solutions.clear();
        dof_handlers.clear();

        // Don't make the triangulation if it was done by a previously run
        // of a BDF-method.
        if (triangulation.n_quads() == 0) {
            make_grid(triangulation);
            set_grid_size();
            setup_quadrature();
        }
        set_function_times(0);
        setup_level_set();
        cut_mesh_classifier.reclassify();
        setup_fe_collection();
        // Initialize the first dof_handler.
        dof_handlers.emplace_front(new hp::DoFHandler<dim>());
        distribute_dofs(dof_handlers.front());
        
        // Get the dofs owned by this processor. This should probably be done 
        // only once during each run, to make sure they dont differ across time
        // steps.
        // TODO what happens for BDF-2?
        locally_owned_dofs = dof_handlers.front()->locally_owned_dofs();
        DoFTools::extract_locally_relevant_dofs(*dof_handlers.front(), 
                                                locally_relevant_dofs);

        // Vector for the computed error for each time step.
        std::vector<ErrorBase *> errors(steps + 1);

        interpolate_first_steps(bdf_type, errors);

        // When the domain is stationary, we dont need to supply any DoFHandlers.
        std::vector<std::shared_ptr<hp::DoFHandler<dim>>> no_dof_handlers;
        set_supplied_solutions(bdf_type, supplied_solutions,
                               no_dof_handlers, errors);
        set_bdf_coefficients(bdf_type);
        set_extrapolation_coefficients(bdf_type);

        std::ofstream file("errors-time-d" + std::to_string(dim)
                           + "o" + std::to_string(element_order)
                           + "r" + std::to_string(n_refines) + ".csv");
        write_time_header_to_file(file);

        // Write the errors for the first steps to file.
        for (unsigned int k = 0; k < bdf_type; ++k) {
            write_time_error_to_file(errors[k], file);
            errors[k]->output();
        }

        double time;
        for (unsigned int k = bdf_type; k <= steps; ++k) {
            time = k * tau;
            pcout << "\nTime Step = " << k
                      << ", tau = " << tau
                      << ", time = " << time << std::endl;

            // Advance the time for all functions.
            set_function_times(time);

            // Create a new solution vector to contain the next solution.
            solutions.emplace_front(locally_owned_dofs, locally_relevant_dofs, 
                                    mpi_communicator);

            if (k == bdf_type) {
                // Assemble the matrix after the new solution vector is created.
                // This is to omit index problems when assembling a stiffness
                // matrix that is dependent on previous solutions.

                // Assemble the stiffness matrix
                initialize_matrices();
                pre_matrix_assembly();
                assemble_matrix();
            }
            if (!stationary_stiffness_matrix) {
                // TODO fix
                //  timedep_stiffness_matrix.reinit(sparsity_pattern);
                assert(false);
                assemble_timedep_matrix();
            }

            rhs = 0;
            assemble_rhs(k);

            solve();
            post_processing(k);

            if (do_compute_error) {
                // TODO segfault when this is compute_error = false.
                errors[k] = compute_error(dof_handlers.front(),
                                          solutions.front());
                errors[k]->time_step = k;
                write_time_error_to_file(errors[k], file);
                errors[k]->output();
            }

            if (write_output) {
                output_results(dof_handlers.front(), solutions.front(),
                               k, true);
            }

            // Remove the oldest solution, since it is no longer needed.
            solutions.pop_back();
        }

        pcout << std::endl;
        for (ErrorBase *error : errors) {
            error->output();
        }
        if (do_compute_error) {
            return compute_time_error(errors);
        } else {
            return nullptr;
        }
    }


    template<int dim>
    ErrorBase *CutFEMProblem<dim>::
    run_time(unsigned int bdf_type, unsigned int steps) {
        // Invoking this method will result in a pure BDF-k method, where all
        // the initial steps will be interpolated.
        std::vector<LA::MPI::Vector> empty;
        return run_time(bdf_type, steps, empty);
    }


    template<int dim>
    ErrorBase *CutFEMProblem<dim>::
    run_moving_domain(unsigned int bdf_type, unsigned int steps,
<<<<<<< HEAD
                      std::vector<LA::MPI::Vector> &supplied_solutions,
=======
                      std::vector<Vector<double>> &supplied_solutions,
>>>>>>> ff44ae4f
                      std::vector<std::shared_ptr<hp::DoFHandler<dim>>> &supplied_dof_handlers,
                      const double mesh_bound_multiplier) {

        pcout << "\nBDF-" << bdf_type << ", steps=" << steps << std::endl;
        pcout << "-------------------------" << std::endl;
        moving_domain = true;

        // One dof_handler must be supplied for each supplied solution vector.
        assert(supplied_solutions.size() == supplied_dof_handlers.size());
        // Clear the solutions and dof_handlers from possibly previous BDF
        // method runs performed by this object.
        solutions.clear();
        dof_handlers.clear();

        // Don't make the triangulation if it was done by a previously run
        // of a BDF-method.
        if (triangulation.n_quads() == 0) {
            make_grid(triangulation);
            set_grid_size();
            setup_quadrature();
        }
        set_function_times(0);
        setup_level_set();
        cut_mesh_classifier.reclassify(); // TODO any reason to keep this call outside the method above?
        setup_fe_collection();

        // TODO compute the speed at each cell, to get a more precise calculation.
<<<<<<< HEAD

        // Note that when using BDF-2 with BDF-1 for the u1 step, the acitve
        // mesh for the BDF-1 method should be enlarged with a factor 2 with
        // the use of the mesh_bound_multiplier, else the mesh will be two
        // small when solving the step k=3 with BDF-2. This is naturally because
        // of the constant bdf_type is used in the size_of_bound constant.
        double buffer_constant = 1.5;
        double size_of_bound = mesh_bound_multiplier * buffer_constant
                               * (levelset_function->get_speed() * tau
                                  * bdf_type + h);
        pcout << " # size_of_bound = " << size_of_bound << std::endl;
=======
        double buffer_constant = 2;
        // double size_of_bound = buffer_constant * bdf_type * this->h;
        // TODO hvorfor klages det fortsatt på at bound er for lite? Det bør vel
        //  være mer enn stort nokj? Evt kanskej ikke fot BDF-2, når vi trenger
        //  to celler fremover.
        double size_of_bound = mesh_bound_multiplier * 0.9 * 2.5 * this->tau *
                               buffer_constant * bdf_type;
        std::cout << " # size_of_bound = " << size_of_bound << std::endl;
>>>>>>> ff44ae4f

        dof_handlers.emplace_front(new hp::DoFHandler<dim>());
        distribute_dofs(dof_handlers.front(), size_of_bound);
        
        // Get the dofs owned by this processor. This should probably be done 
        // only once during each run, to make sure they dont differ across time
        // steps.
        locally_owned_dofs = dof_handlers.front()->locally_owned_dofs();
        DoFTools::extract_locally_relevant_dofs(*dof_handlers.front(), 
                                                locally_relevant_dofs);

        initialize_matrices();

        // Vector for the computed error for each time step.
        std::vector<ErrorBase *> errors(steps + 1);

        interpolate_first_steps(bdf_type, errors, mesh_bound_multiplier);
        set_supplied_solutions(bdf_type, supplied_solutions,
                               supplied_dof_handlers, errors);
        set_bdf_coefficients(bdf_type);
        set_extrapolation_coefficients(bdf_type);

        std::ofstream file("errors-time-d" + std::to_string(dim)
                           + "o" + std::to_string(element_order)
                           + "r" + std::to_string(n_refines) + ".csv");
        write_time_header_to_file(file);

        pcout << "Interpolated / supplied solutions." << std::endl;
        // Write the errors for the first steps to file.
        for (unsigned int k = 0; k < bdf_type; ++k) {
            write_time_error_to_file(errors[k], file);
            errors[k]->output();
        }

        // Check that we have created exactly one dof_handler per solution.
        assert(dof_handlers.size() == solutions.size());

        double time;
        for (unsigned int k = bdf_type; k <= steps; ++k) {
            time = k * tau;
            pcout << "\nTime Step = " << k
                      << ", tau = " << tau
                      << ", time = " << time << std::endl;

            set_function_times(time);
            setup_level_set();
            cut_mesh_classifier.reclassify(); // TODO kalles denne i riktig rekkefølge?

            // Create a new solution vector to contain the next solution.
            solutions.emplace_front(locally_owned_dofs, locally_relevant_dofs, 
                                    mpi_communicator);

            // Redistribute the dofs after the level set was updated
            // size_of_bound = buffer_constant * bdf_type * this->h;
<<<<<<< HEAD
            size_of_bound = mesh_bound_multiplier * buffer_constant
                            * (levelset_function->get_speed() * tau
                               * bdf_type + h);
            pcout << " # size_of_bound = " << size_of_bound << std::endl;
=======
            size_of_bound = mesh_bound_multiplier * 0.9 * 2.5 * this->tau *
                            buffer_constant * bdf_type;
            std::cout << " # size_of_bound = " << size_of_bound << std::endl;
>>>>>>> ff44ae4f
            dof_handlers.emplace_front(new hp::DoFHandler<dim>());
            distribute_dofs(dof_handlers.front(), size_of_bound);

            // Reinitialize the matrices and vectors after the number of dofs
            // was updated.
            initialize_matrices();

            pre_matrix_assembly();
            assemble_matrix();
            assemble_rhs(k);

            solve();
            post_processing(k);

            if (do_compute_error) {
                errors[k] = compute_error(dof_handlers.front(),
                                          solutions.front());
                errors[k]->time_step = k;
                write_time_error_to_file(errors[k], file);
                errors[k]->output();
            }

            if (write_output) {
                output_results(this->dof_handlers.front(),
                               this->solutions.front(), k, false);
            }

            // Remove the oldest solution and dof_handler, since they are
            // no longer needed.
            solutions.pop_back();
            dof_handlers.pop_back();
        }

        pcout << std::endl;
        for (ErrorBase *error : errors) {
            error->output();
        }
        if (do_compute_error) {
            return compute_time_error(errors);
        } else {
            return nullptr;
        }
    }


    template<int dim>
    ErrorBase *CutFEMProblem<dim>::
    run_moving_domain(unsigned int bdf_type, unsigned int steps,
                      const double mesh_bound_multiplier) {
        // Invoking this method will result in a pure BDF-k method, where all
        // the initial steps will be interpolated.
        std::vector<LA::MPI::Vector> empty_solutions;
        std::vector<std::shared_ptr<hp::DoFHandler<dim>>> empty_dof_h;
        return run_moving_domain(bdf_type, steps, empty_solutions, empty_dof_h,
                                 mesh_bound_multiplier);
    }


    template<int dim>
    void CutFEMProblem<dim>::
    set_bdf_coefficients(unsigned int bdf_type) {
        pcout << "Set BDF coefficients" << std::endl;
        this->bdf_coeffs = std::vector<double>(bdf_type + 1);

        if (bdf_type == 1) {
            // BDF-1 (implicit Euler).
            bdf_coeffs[0] = 1;
            bdf_coeffs[1] = -1;
        } else if (bdf_type == 2) {
            // BDF-2.
            bdf_coeffs[0] = 1.5;
            bdf_coeffs[1] = -2;
            bdf_coeffs[2] = 0.5;
        } else if (bdf_type == 3) {
            bdf_coeffs[0] = 11.0 / 6;
            bdf_coeffs[1] = -3;
            bdf_coeffs[2] = 1.5;
            bdf_coeffs[3] = -1.0 / 3;
        } else {
            throw std::invalid_argument(
                    "bdf_type has to be either 1 or 2, not " +
                    std::to_string(bdf_type) + ".");
        }
    }


    template<int dim>
    void CutFEMProblem<dim>::
    set_extrapolation_coefficients(unsigned int bdf_type) {
        // Initialize the vector with extrapolation coefficients.
        extrap_coeffs = std::vector<double>(bdf_type + 1);
        switch (bdf_type) {
            case 1:
                // 1st order extrapolation.
                extrap_coeffs[0] = 0;
                extrap_coeffs[1] = 1;
                break;
            case 2:
                // 2nd order extrapolation.
                extrap_coeffs[0] = 0;
                extrap_coeffs[1] = 2;
                extrap_coeffs[2] = -1;
                break;
            case 3:
                // 3rd order extrapolation.
                extrap_coeffs[0] = 0;
                extrap_coeffs[1] = 3;
                extrap_coeffs[2] = -3;
                extrap_coeffs[3] = 1;
                break;
            default:
                throw std::invalid_argument(
                        "Extrapolation of order k = "
                        + std::to_string(this->solutions.size() - 1)
                        + ", is not implemented.");
        }
    }


    /**
     *
     * @tparam dim
     * @param errors
     * @param u1
     * @param bdf_type
     *
     * The initial value u0 is interpolated using the boundary_values object,
     * while possibly next steps are interpolated using analytical_velocity and
     * analytical_pressure. This is becuase this is only done when u1 is not
     * supplied, which must mean we have the analytical solutions.
     *
     */
    template<int dim>
    void CutFEMProblem<dim>::
    interpolate_first_steps(unsigned int bdf_type,
                            std::vector<ErrorBase *> &errors,
                            double mesh_bound_multiplier) {
        pcout << "Interpolate first step(s)." << std::endl;
        // Assume the deque of solutions is empty at this point.
        assert(solutions.empty());
        // At this point, one dof_handler should have been created.
        assert(dof_handlers.size() == 1);

        for (unsigned int k = 0; k < bdf_type; ++k) {
            // Create a new solution vector.
            pcout << " - Interpolate step k = " << k << std::endl;

            // Interpolate it a the correct time.
            set_function_times(k * tau);

            if (moving_domain && k > 0) {
                // For moving domains we need a new dof_handler for each step,
                // but the first one should already have been created.
                double buffer_constant = 1.5;
                // TODO take this calculation out of this function.
                double size_of_bound = mesh_bound_multiplier * buffer_constant
                                       * (levelset_function->get_speed() * tau
                                          * bdf_type + h);

                // TODO da jeg la til disse to linjene ble feilen regnet ut riktig
                //  for supplied solution. Betyr dette at dof_handler ikke blir
                //  satt riktig i den metoden?
                setup_level_set();
                cut_mesh_classifier.reclassify();
                dof_handlers.emplace_front(new hp::DoFHandler<dim>());
                distribute_dofs(dof_handlers.front(), size_of_bound);
            }
            
            solutions.emplace_front(locally_owned_dofs, locally_relevant_dofs,
                                    mpi_communicator);

            interpolate_solution(dof_handlers.front(), k);

            // Compute the error for this step.
            errors[k] = compute_error(dof_handlers.front(),
                                      solutions.front());
            errors[k]->time_step = k;
            errors[k]->output();
            std::string suffix = std::to_string(k) + "-inter";
            this->output_results(dof_handlers.front(),
                                 solutions.front(), suffix);
        }
    }

    template<int dim>
    void CutFEMProblem<dim>::
    set_supplied_solutions(unsigned int bdf_type,
                           std::vector<LA::MPI::Vector> &supplied_solutions,
                           std::vector<std::shared_ptr<hp::DoFHandler<dim>>> &supplied_dof_handlers,
                           std::vector<ErrorBase *> &errors) {
        pcout << "Set supplied solutions" << std::endl;

        // At this point we assume the solution vector that are used for solving
        // the next time step is not yet created.
        assert(solutions.size() == bdf_type);

        if (moving_domain) {
            // If we have a moving domain, then the method
            // interpolate_first_steps should already have created dof_handlers
            // for the interpolated steps, but not yet for the step we wan to
            // solve the equations for next.
            assert(dof_handlers.size() == bdf_type);
        } else {
            // In cases with a stationary domain, a dof_handler is created and
            // accessed with dof_handler.front(), so this is used for all further
            // time steps.
            assert(supplied_dof_handlers.empty());
            // For stationary domains, we only need one dof_handler.
            assert(dof_handlers.size() == 1);
        }

        // Create an extended vector of supplied_solutions, with vectors of
        // length 1 to mark the time steps where we want to keep and use the
        // interpolated solution.
        std::vector<Vector<double>> full_vector(bdf_type, Vector<double>(1));
        std::vector<std::shared_ptr<hp::DoFHandler<dim>>> full_dofs(bdf_type);

        unsigned int num_supp = supplied_solutions.size();
        unsigned int size_diff = bdf_type - num_supp;
        assert(size_diff >= 0);
        for (unsigned int k = 0; k < num_supp; ++k) {
            full_vector[size_diff + k] = supplied_solutions[k];
            if (moving_domain) {
                full_dofs[size_diff + k] = supplied_dof_handlers[k];
            }
        }

        // Insert the supplied solutions in the solutions deque, and compute
        // the errors.
        unsigned int solution_index;
        unsigned int dof_index = 0;

        for (unsigned int k = 0; k < bdf_type; ++k) {
            if (full_vector[k].size() != 1) {
                pcout << " - Set supplied for k = " << k << std::endl;
                // Flip the index, since the solutions deque and the
                // supplied solutions vector holds the solution vectors
                // in opposite order.
                solution_index = solutions.size() - 1 - k;
                // Overwrite the interpolated solution for this step, since it
                // was supplied to the solver.
                solutions[solution_index] = full_vector[k];
                if (moving_domain) {
                    // Replace the previously set dof_handler (of the
                    // interpolated solution), with the supplied one.
                    dof_handlers[solution_index] = full_dofs[k];
                    dof_index = solution_index;
                }

                // Overwrite the error too.
                set_function_times(k * tau);
                // If the domain is stationary, we only have one dof_handler.
                // dof_index = moving_domain ? solution_index : 0;
                errors[k] = compute_error(dof_handlers[dof_index],
                                          solutions[solution_index]);
                errors[k]->time_step = k;
                // TODO feilen i steg u1 er ikke det samme for BDF-2, som den
                //  som blir supplied fra BDF-1.
                errors[k]->output();
            }
        }
    }


    template<int dim>
    void CutFEMProblem<dim>::
    set_function_times(double time) {
        (void) time;
        throw std::logic_error(
                "Override this method to run a time dependent problem.");
    }


    template<int dim>
    void CutFEMProblem<dim>::
    interpolate_solution(std::shared_ptr<hp::DoFHandler<dim>> &dof_handler,
                         int time_step) {
        (void) dof_handler;
        (void) time_step;
        throw std::logic_error(
                "Override this method to run a time dependent problem.");
    }


    template<int dim>
    void CutFEMProblem<dim>::
    set_grid_size() {
        // Save the cell-size, we need it in the Nitsche term and 
        // stabilization parameteres.
        for (auto &cell : triangulation.active_cell_iterators()) {
            if (cell->is_locally_owned()) {
                h = std::pow(cell->measure(), 1.0 / dim);
                break;
            }
        }
    }


    template<int dim>
    void CutFEMProblem<dim>::
    setup_quadrature() {
        const unsigned int n_quad_points = element_order + 1;
        q_collection.push_back(QGauss<dim>(n_quad_points));
        q_collection1D.push_back(QGauss<1>(n_quad_points));
    }


    template<int dim>
    void CutFEMProblem<dim>::
    setup_level_set() {
        pcout << "Setting up level set" << std::endl;
        TimerOutput::Scope t(this->computing_timer, "level set");

        levelset_dof_handler.initialize(triangulation, fe_levelset);
        levelset_dof_handler.distribute_dofs(fe_levelset);

        ls_locally_owned_dofs = levelset_dof_handler.locally_owned_dofs();
        DoFTools::extract_locally_relevant_dofs(levelset_dof_handler, 
                                                ls_locally_relevant_dofs);

        // The level set function lives on the whole background mesh.
        // Project the geometry onto the mesh.
        LA::MPI::Vector levelset_projection(ls_locally_owned_dofs, mpi_communicator);
        levelset_projection.reinit(ls_locally_owned_dofs, ls_locally_relevant_dofs, mpi_communicator);

        VectorTools::project(MappingCartesian<dim>(),
                             levelset_dof_handler,
                             constraints,
                             QGauss<dim>(element_order + 2),
                             *levelset_function,
                             levelset_projection);
        levelset = levelset_projection;
    }


    template<int dim>
    void CutFEMProblem<dim>::
    distribute_dofs(std::shared_ptr<hp::DoFHandler<dim>> &dof_handler,
                    double size_of_bound) {
        // Set outside finite elements to fe, and inside to FE_nothing
        pcout << "Distribute dofs" << std::endl;
        TimerOutput::Scope t(computing_timer, "distribute dofs");
        dof_handler->initialize(triangulation, fe_collection);
        for (const auto &cell : dof_handler->active_cell_iterators()) {
            if (cell->is_locally_owned()) {

                const LocationToLevelSet location =
                        cut_mesh_classifier.location_to_level_set(cell);

                const double distance_from_zero_contour =
                        levelset_function->value(cell->center());

                if (LocationToLevelSet::inside == location ||
                    LocationToLevelSet::intersected == location ||
                    distance_from_zero_contour <= size_of_bound) {
                    // 0 is fe
                    cell->set_active_fe_index(0);
                } else {
                    // 1 is FE_nothing
                    cell->set_active_fe_index(1);
                }
            }
        }
        dof_handler->distribute_dofs(this->fe_collection);
    }


    template<int dim>
    void CutFEMProblem<dim>::
    initialize_matrices() {
        pcout << "Initialize marices" << std::endl;
        TimerOutput::Scope t(computing_timer, "initialize matrices");
        
        rhs.reinit(locally_owned_dofs, mpi_communicator);

        DynamicSparsityPattern dsp(locally_relevant_dofs);
        make_sparsity_pattern_for_stabilized(dsp, 
                                             *dof_handlers.front());
        stiffness_matrix.reinit(locally_owned_dofs, 
                                locally_owned_dofs, 
                                dsp, 
                                mpi_communicator);
        if (!stationary_stiffness_matrix) {
            timedep_stiffness_matrix.reinit(locally_owned_dofs,
                                            locally_owned_dofs, 
                                            dsp,
                                            mpi_communicator);
        }
    }


    template<int dim>
    void CutFEMProblem<dim>::
    make_sparsity_pattern_for_stabilized(DynamicSparsityPattern &dsp,
                                         const hp::DoFHandler<dim> &dof_handler) {
        // This method was taken from Simons code, and edited for mpi.
        // TODO put this in utilities.
        // TODO add contraints here
        DoFTools::make_sparsity_pattern(dof_handler, dsp);

        const hp::FECollection<dim> &fe_collection =
            dof_handler.get_fe_collection();
        // Copied from step-46.
        Table<2, DoFTools::Coupling> cell_coupling(fe_collection.n_components(),
                                                    fe_collection.n_components());
        Table<2, DoFTools::Coupling> face_coupling(fe_collection.n_components(),
                                                    fe_collection.n_components());
        for (unsigned int c = 0; c < fe_collection.n_components(); ++c) {
            for (unsigned int d = 0; d < fe_collection.n_components(); ++d) {
                cell_coupling[c][d] = DoFTools::always;
                face_coupling[c][d] = DoFTools::always;
            }
        }
        DoFTools::make_flux_sparsity_pattern(dof_handler,
                                            dsp,
                                            cell_coupling,
                                            face_coupling);

        // constraints.condense(dsp);
        SparsityTools::distribute_sparsity_pattern(
            dsp, dof_handler.locally_owned_dofs(), mpi_communicator,
            locally_relevant_dofs);
    }


    template<int dim>
    void CutFEMProblem<dim>::
    pre_matrix_assembly() {}


    template<int dim>
    void CutFEMProblem<dim>::
    assemble_system() {
        pcout << "Assemble system: matrix and rhs" << std::endl;
        assemble_matrix();
        assemble_rhs(0);
        if (!stationary_stiffness_matrix) {
            assemble_timedep_matrix();
        }
    }

    template<int dim>
    void CutFEMProblem<dim>::
    assemble_local_over_cell(const FEValues<dim> &fe_values,
                             const std::vector<types::global_dof_index> &loc2glb) {
        (void) fe_values;
        (void) loc2glb;
        throw std::logic_error("Not implemented: assemble_local_over_cell");
    }

    template<int dim>
    void CutFEMProblem<dim>::
    assemble_local_over_surface(
            const FEValuesBase<dim> &fe_values,
            const std::vector<types::global_dof_index> &loc2glb) {
        (void) fe_values;
        (void) loc2glb;
        throw std::logic_error("Not implemented: asssemble_local_over_surface");
    }


    template<int dim>
    void CutFEMProblem<dim>::
    assemble_matrix() {
        throw std::logic_error("Not implemented: assemble_matrix");
    }

    template<int dim>
    void CutFEMProblem<dim>::
    assemble_timedep_matrix() {
        throw std::logic_error("Not implemented: assemble_timedep_matrix");
    }


    template<int dim>
    void CutFEMProblem<dim>::
    assemble_matrix_local_over_cell(const FEValues<dim> &fe_values,
                                    const std::vector<types::global_dof_index> &loc2glb) {
        (void) fe_values;
        (void) loc2glb;
        throw std::logic_error(
                "Not implemented: assemble_matrix_local_over_cell");
    }

    template<int dim>
    void CutFEMProblem<dim>::
    assemble_matrix_local_over_surface(
            const FEValuesBase<dim> &fe_values,
            const std::vector<types::global_dof_index> &loc2glb) {
        (void) fe_values;
        (void) loc2glb;
        throw std::logic_error(
                "Not implemented: assemble_matrix_local_over_surface");
    }

    template<int dim>
    void CutFEMProblem<dim>::
    assemble_rhs(int time_step) {
        (void) time_step;
        throw std::logic_error("Not implemented: assemble_rhs");
    }

    template<int dim>
    void CutFEMProblem<dim>::
    assemble_rhs_local_over_cell(const FEValues<dim> &fe_values,
                                 const std::vector<types::global_dof_index> &loc2glb) {
        (void) fe_values;
        (void) loc2glb;
        throw std::logic_error("Not implemented: assemble_rhs_local_over_cell");
    }

    template<int dim>
    void CutFEMProblem<dim>::
    assemble_rhs_local_over_cell_cn(const FEValues<dim> &fe_values,
                                    const std::vector<types::global_dof_index> &loc2glb,
                                    const int time_step) {
        (void) fe_values;
        (void) loc2glb;
        (void) time_step;
        throw std::logic_error(
                "Not implemented: assemble_rhs_local_over_cell_cn");
    }

    template<int dim>
    void CutFEMProblem<dim>::
    assemble_rhs_local_over_surface(
            const FEValuesBase<dim> &fe_values,
            const std::vector<types::global_dof_index> &loc2glob) {
        (void) fe_values;
        (void) loc2glob;
        throw std::logic_error(
                "Not implemented: assemble_rhs_local_over_surface");
    }

    template<int dim>
    void CutFEMProblem<dim>::
    assemble_rhs_local_over_surface_cn(
            const FEValuesBase<dim> &fe_values,
            const std::vector<types::global_dof_index> &loc2glob,
            const int time_step) {
        (void) fe_values;
        (void) loc2glob;
        (void) time_step;
        throw std::logic_error(
                "Not implemented: assemble_rhs_local_over_surface_cn");
    }


    template<int dim>
    void CutFEMProblem<dim>::
    solve() {
        pcout << "Solving system" << std::endl;
        TimerOutput::Scope t(computing_timer, "solve");

        if (stationary_stiffness_matrix) {
            SolverControl cn;
            PETScWrappers::SparseDirectMUMPS solver(cn, mpi_communicator);
            solver.set_symmetric_mode(false);
            LA::MPI::Vector completely_distributed_solution(locally_owned_dofs,
                                                            mpi_communicator);
            solver.solve(stiffness_matrix, completely_distributed_solution, rhs);
            solutions.front() = completely_distributed_solution;
        } else {
            // TODO fix for Navier-Stokes
            assert(false);
            /*
            SparseDirectUMFPACK inverse;
            SparseMatrix<double> timedep;
            timedep.reinit(sparsity_pattern);
            timedep.copy_from(stiffness_matrix);
            timedep.add(1, timedep_stiffness_matrix);
            inverse.initialize(timedep);
            inverse.vmult(solutions.front(), rhs);
            */
        }

        pcout << "   Number of active cells:       "
              << triangulation.n_active_cells() << std::endl;
        pcout << "   Number of degrees of freedom: " << dof_handlers.front()->n_dofs()
              << std::endl;
    }


    template<int dim>
    double CutFEMProblem<dim>::
    compute_condition_number() {
        pcout << "Compute condition number" << std::endl;

        // Invert the stiffness_matrix
        FullMatrix<double> stiffness_matrix_full(solutions.front().size());
        stiffness_matrix_full.copy_from(stiffness_matrix);
        FullMatrix<double> inverse(solutions.front().size());
        inverse.invert(stiffness_matrix_full);

        double norm = stiffness_matrix.frobenius_norm();
        double inverse_norm = inverse.frobenius_norm();

        double condition_number = norm * inverse_norm;
        pcout << "  cond_num = " << condition_number << std::endl;

        // TODO bruk eigenvalues istedet
        return condition_number;
    }
    
    
    template<int dim>
    void CutFEMProblem<dim>::
    output_results(std::shared_ptr<hp::DoFHandler<dim>> &dof_handler,
                   LA::MPI::Vector &solution,
                   int time_step,
                   bool minimal_output) const {
        (void) dof_handler;
        (void) solution;
        (void) time_step;
        (void) minimal_output;
    }

    template<int dim>
    void CutFEMProblem<dim>::
    output_results(std::shared_ptr<hp::DoFHandler<dim>> &dof_handler,
                   LA::MPI::Vector &solution,
                   std::string &suffix,
                   bool minimal_output) const {
        (void) dof_handler;
        (void) solution;
        (void) suffix;
        (void) minimal_output;
    }

    template<int dim>
    void CutFEMProblem<dim>::
    output_results(std::shared_ptr<hp::DoFHandler<dim>> &dof_handler,
                   LA::MPI::Vector &solution,
                   bool minimal_output) const {
        output_results(dof_handler, solution, 0, minimal_output);
    }


    template<int dim>
    void CutFEMProblem<dim>::
    post_processing(unsigned int time_step) {
        (void) time_step;
    }

    template
    class LevelSet<2>;

    template
    class LevelSet<3>;

    template
    class CutFEMProblem<2>;

    template
    class CutFEMProblem<3>;

}
<|MERGE_RESOLUTION|>--- conflicted
+++ resolved
@@ -377,11 +377,7 @@
     template<int dim>
     ErrorBase *CutFEMProblem<dim>::
     run_moving_domain(unsigned int bdf_type, unsigned int steps,
-<<<<<<< HEAD
                       std::vector<LA::MPI::Vector> &supplied_solutions,
-=======
-                      std::vector<Vector<double>> &supplied_solutions,
->>>>>>> ff44ae4f
                       std::vector<std::shared_ptr<hp::DoFHandler<dim>>> &supplied_dof_handlers,
                       const double mesh_bound_multiplier) {
 
@@ -409,11 +405,10 @@
         setup_fe_collection();
 
         // TODO compute the speed at each cell, to get a more precise calculation.
-<<<<<<< HEAD
 
         // Note that when using BDF-2 with BDF-1 for the u1 step, the acitve
         // mesh for the BDF-1 method should be enlarged with a factor 2 with
-        // the use of the mesh_bound_multiplier, else the mesh will be two
+        // the use of the mesh_bound_multiplier, else the mesh will be too
         // small when solving the step k=3 with BDF-2. This is naturally because
         // of the constant bdf_type is used in the size_of_bound constant.
         double buffer_constant = 1.5;
@@ -421,16 +416,6 @@
                                * (levelset_function->get_speed() * tau
                                   * bdf_type + h);
         pcout << " # size_of_bound = " << size_of_bound << std::endl;
-=======
-        double buffer_constant = 2;
-        // double size_of_bound = buffer_constant * bdf_type * this->h;
-        // TODO hvorfor klages det fortsatt på at bound er for lite? Det bør vel
-        //  være mer enn stort nokj? Evt kanskej ikke fot BDF-2, når vi trenger
-        //  to celler fremover.
-        double size_of_bound = mesh_bound_multiplier * 0.9 * 2.5 * this->tau *
-                               buffer_constant * bdf_type;
-        std::cout << " # size_of_bound = " << size_of_bound << std::endl;
->>>>>>> ff44ae4f
 
         dof_handlers.emplace_front(new hp::DoFHandler<dim>());
         distribute_dofs(dof_handlers.front(), size_of_bound);
@@ -485,16 +470,10 @@
 
             // Redistribute the dofs after the level set was updated
             // size_of_bound = buffer_constant * bdf_type * this->h;
-<<<<<<< HEAD
             size_of_bound = mesh_bound_multiplier * buffer_constant
                             * (levelset_function->get_speed() * tau
                                * bdf_type + h);
             pcout << " # size_of_bound = " << size_of_bound << std::endl;
-=======
-            size_of_bound = mesh_bound_multiplier * 0.9 * 2.5 * this->tau *
-                            buffer_constant * bdf_type;
-            std::cout << " # size_of_bound = " << size_of_bound << std::endl;
->>>>>>> ff44ae4f
             dof_handlers.emplace_front(new hp::DoFHandler<dim>());
             distribute_dofs(dof_handlers.front(), size_of_bound);
 
