#include <deal.II/base/data_out_base.h>
#include <deal.II/base/quadrature_lib.h>
#include <deal.II/base/std_cxx17/optional.h>

#include <deal.II/fe/fe_nothing.h>
#include <deal.II/fe/fe_update_flags.h>

#include <deal.II/grid/grid_generator.h>
#include <deal.II/grid/grid_out.h>
#include <deal.II/grid/grid_tools.h>

#include <deal.II/lac/precondition.h>
#include <deal.II/lac/solver_control.h>
#include <deal.II/lac/sparse_direct.h>

#include <deal.II/non_matching/fe_values.h>
#include <deal.II/non_matching/fe_immersed_values.h>

#include <deal.II/numerics/data_out.h>
#include <deal.II/numerics/data_out_dof_data.h>
#include <deal.II/numerics/vector_tools.h>

#include <assert.h>
#include <cmath>
#include <fstream>

#include "scalar_problem.h"
#include "utils.h"


using namespace cutfem;
using namespace dealii;


namespace utils::problems::scalar {

    using NonMatching::FEImmersedSurfaceValues;


    template<int dim>
    ScalarProblem<dim>::ScalarProblem(const unsigned int n_refines,
                                      const int element_order,
                                      const bool write_output,
                                      LevelSet<dim> &levelset_func,
                                      Function<dim> &analytical_soln,
                                      const bool stabilized,
                                      const bool stationary,
                                      const bool compute_error)
            : CutFEMProblem<dim>(n_refines, element_order, write_output,
                                 levelset_func, stabilized, stationary,
                                 compute_error), fe(element_order) {
        analytical_solution = &analytical_soln;
    }


    template<int dim>
    void ScalarProblem<dim>::
    interpolate_solution(std::shared_ptr<hp::DoFHandler<dim>> &dof_handler,
                         int time_step) {
        // For time_step = 0, interpolate the boundary_values function, since
        // for t=0, this function should contain the initial values.

        LA::MPI::Vector interpolated(this->locally_owned_dofs, 
                                     this->mpi_communicator);
        interpolated.reinit(this->locally_owned_dofs, 
                            this->locally_relevant_dofs, 
                            this->mpi_communicator);
        if (time_step == 0) {

            VectorTools::interpolate(*dof_handler,
                                     *(this->boundary_values),
                                     interpolated);
        } else {
            VectorTools::interpolate(*dof_handler,
                                     *(this->analytical_solution),
                                     interpolated);
        }
        this->solutions.front() = interpolated;
    }


    template<int dim>
    void ScalarProblem<dim>::
    setup_fe_collection() {
        // We want to types of elements on the mesh
        // Lagrange elements and elements that are constant zero.
        if (this->fe_collection.size() == 0) {
            this->fe_collection.push_back(fe);
            this->fe_collection.push_back(FE_Nothing<dim>());
        }
    }


    template<int dim>
    void ScalarProblem<dim>::
    assemble_system() {
        this->pcout << "Assembling scalar" << std::endl;

        this->stiffness_matrix = 0;
        this->rhs = 0;

        // Use a helper object to compute the stabilisation for both the velocity
        // and the pressure component.
        const FEValuesExtractors::Scalar velocities(0);
        stabilization::JumpStabilization<dim, FEValuesExtractors::Scalar>
                velocity_stab(*(this->dof_handlers.front()),
                                       this->mapping_collection,
                                       this->cut_mesh_classifier,
                                       this->constraints);
        
        std::shared_ptr<utils::Selector<dim>> face_selector(
                new Selector<dim>(this->cut_mesh_classifier));
        if (this->stabilized) {
            velocity_stab.set_faces_to_stabilize(face_selector);
            velocity_stab.set_weight_function(stabilization::taylor_weights);
            velocity_stab.set_extractor(velocities);
        }

        NonMatching::RegionUpdateFlags region_update_flags;
        region_update_flags.inside = update_values | update_JxW_values |
                                     update_gradients |
                                     update_quadrature_points;
        region_update_flags.surface = update_values | update_JxW_values |
                                      update_gradients |
                                      update_quadrature_points |
                                      update_normal_vectors;

        NonMatching::FEValues<dim> cut_fe_values(this->mapping_collection,
                                                 this->fe_collection,
                                                 this->q_collection,
                                                 this->q_collection1D,
                                                 region_update_flags,
                                                 this->cut_mesh_classifier,
                                                 this->levelset_dof_handler,
                                                 this->levelset);

        // Quadrature for the faces of the cells on the outer boundary
        QGauss<dim - 1> face_quadrature_formula(fe.degree + 1);
        FEFaceValues<dim> fe_face_values(fe,
                                         face_quadrature_formula,
                                         update_values | update_gradients |
                                         update_quadrature_points |
                                         update_normal_vectors |
                                         update_JxW_values);

        double beta_0 = 1.0;
        double gamma_A =
                beta_0 * this->element_order * (this->element_order + 1);
        double gamma_M =
                beta_0 * this->element_order * (this->element_order + 1);

        for (const auto &cell : this->dof_handlers.front()->active_cell_iterators()) {
            if (cell->is_locally_owned()) {
                const unsigned int n_dofs = cell->get_fe().dofs_per_cell;
                std::vector<types::global_dof_index> loc2glb(n_dofs);
                cell->get_dof_indices(loc2glb);

                // This call will compute quadrature rules relevant for this cell
                // in the background.
                cut_fe_values.reinit(cell);

                // Retrieve an FEValues object with quadrature points
                // over the full cell.
                const std_cxx17::optional<FEValues<dim>>& fe_values_bulk =
                        cut_fe_values.get_inside_fe_values();

                if (fe_values_bulk) {
                    this->assemble_local_over_cell(*fe_values_bulk, loc2glb);
                }

                // Retrieve an FEValues object with quadrature points
                // on the immersed surface.
                const std_cxx17::optional<FEImmersedSurfaceValues<dim>>&
                        fe_values_surface = cut_fe_values.get_surface_fe_values();

                if (fe_values_surface)
                    this->assemble_local_over_surface(*fe_values_surface, loc2glb);

                if (this->stabilized) {
                    // Compute and add the velocity stabilization.
                    velocity_stab.compute_stabilization(cell);
                    velocity_stab.add_stabilization_to_matrix(
                            gamma_M + gamma_A / (this->h * this->h),
                            this->stiffness_matrix);
                }
            }
        }
        this->stiffness_matrix.compress(VectorOperation::add);
        this->rhs.compress(VectorOperation::add);
    }


    template<int dim>
    void ScalarProblem<dim>::
    assemble_rhs_and_bdf_terms_local_over_cell(
            const FEValues<dim> &fe_values,
            const std::vector<types::global_dof_index> &loc2glb) {
        // Vector for the contribution of each cell
        const unsigned int dofs_per_cell = fe_values.get_fe().dofs_per_cell;
        Vector<double> local_rhs(dofs_per_cell);

        // Vector for values of the RightHandSide for all quadrature points on a cell.
        std::vector<double> rhs_values(fe_values.n_quadrature_points);
        this->rhs_function->value_list(fe_values.get_quadrature_points(),
                                       rhs_values);

        // Create vector of the previous solutions values
        std::vector<double> val(fe_values.n_quadrature_points, 0);
        std::vector<std::vector<double>> prev_solution_values(
                this->solutions.size(), val);

        // The the values of the previous solutions, and insert into the
        // matrix initialized above.
        for (unsigned long k = 1; k < this->solutions.size(); ++k) {
            fe_values.get_function_values(this->solutions[k],
                                          prev_solution_values[k]);
        }
        double phi_iq;
        double prev_values;
        for (unsigned int q = 0; q < fe_values.n_quadrature_points; ++q) {
            prev_values = 0;
            for (unsigned long k = 1; k < this->solutions.size(); ++k) {
                prev_values +=
                        this->bdf_coeffs[k] * prev_solution_values[k][q];
            }

            for (const unsigned int i : fe_values.dof_indices()) {
                phi_iq = fe_values.shape_value(i, q);
                local_rhs(i) += (this->tau * rhs_values[q] * phi_iq // (f, v)
                                 - prev_values * phi_iq       // (u_n, v)
                                ) * fe_values.JxW(q);         // dx
            }
        }
        this->rhs.add(loc2glb, local_rhs);
    }


    template<int dim>
    void ScalarProblem<dim>::
    assemble_rhs_and_bdf_terms_local_over_cell_moving_domain(
            const FEValues<dim> &fe_values,
            const std::vector<types::global_dof_index> &loc2glb) {

        // TODO needed?
        const hp::FECollection<dim> &fe_collection = this->dof_handlers.front()->get_fe_collection();
        const hp::QCollection<dim> q_collection(fe_values.get_quadrature());

        // Vector for the contribution of each cell
        const unsigned int dofs_per_cell = fe_values.get_fe().dofs_per_cell;
        Vector<double> local_rhs(dofs_per_cell);

        // Vector for values of the RightHandSide for all quadrature points on a cell.
        std::vector<double> rhs_values(fe_values.n_quadrature_points);
        this->rhs_function->value_list(fe_values.get_quadrature_points(),
                                       rhs_values);

        // Create vector of the previous solutions values
        std::vector<double> val(fe_values.n_quadrature_points, 0);
        std::vector<std::vector<double>> prev_solution_values(
                this->solutions.size(), val);

        // The the values of the previous solutions, and insert into the
        // matrix initialized above.
        const typename Triangulation<dim>::active_cell_iterator &cell =
                fe_values.get_cell();
        hp::FEValues<dim> hp_fe_values(this->mapping_collection,
                                       fe_collection,
                                       q_collection,
                                       update_values);

        // Read out the solution values from the previous time steps that we
        // need for the BDF-method.
        for (unsigned long k = 1; k < this->solutions.size(); ++k) {
            typename hp::DoFHandler<dim>::active_cell_iterator cell_prev(
                    &(this->triangulation), cell->level(), cell->index(),
                    this->dof_handlers[k].get());
            const FiniteElement<dim> &fe = cell_prev->get_fe();
            if (fe.n_dofs_per_cell() == 0) {
                // This means that in the previous solution step, this cell had
                // FE_Nothing elements. We can therefore not use that cell to
                // get the values we need for the BDF-formula. If this happens
                // then the active mesh in the previous step(s) need to be
                // extended, such that the cells outside the physical domain
                // can be stabilized. When the aftive mesh is sufficiently
                // big in all time steps, we should never enter this clause.
                // If this happens, the values of 0 vill be used.
                this->pcout << "# NB: need larger cell buffer outside the "
                             "physical domain." << std::endl;
            } else {
                // Get the function values from the previous time steps.
                // TODO check that this is actually done.
                hp_fe_values.reinit(cell_prev);
                const FEValues<dim> &fe_values_prev = hp_fe_values.get_present_fe_values();
                fe_values_prev.get_function_values(this->solutions[k],
                                                   prev_solution_values[k]);
            }
        }

        double phi_iq;
        double prev_values;
        for (unsigned int q = 0; q < fe_values.n_quadrature_points; ++q) {
            for (const unsigned int i : fe_values.dof_indices()) {
                prev_values = 0;
                for (unsigned long k = 1; k < this->solutions.size(); ++k) {
                    prev_values +=
                            this->bdf_coeffs[k] * prev_solution_values[k][q];
                }
                phi_iq = fe_values.shape_value(i, q);
                local_rhs(i) += (this->tau * rhs_values[q] * phi_iq // (f, v)
                                 - prev_values * phi_iq       // (u_n, v)
                                ) * fe_values.JxW(q);         // dx
            }
        }
        this->rhs.add(loc2glb, local_rhs);
    }


    template<int dim>
    ErrorBase *ScalarProblem<dim>::
    compute_error(std::shared_ptr<hp::DoFHandler<dim>> &dof_handler,
                  LA::MPI::Vector &solution) {
        this->pcout << "Compute error" << std::endl;

        double l2_error_integral;
        double h1_semi_error_integral;

        NonMatching::RegionUpdateFlags region_update_flags;
        region_update_flags.inside = update_values | update_JxW_values |
                                     update_gradients |
                                     update_quadrature_points;

        // Use a quadrature of higher degree when computing the error, than
        // when the stiffness matrix is assembled. This is to make sure we do
        // not use the same quadrature points when computing the error, since
        // these points can get a better approximation than the other point in
        // the cell.
<<<<<<< HEAD
=======
        // TODO fix og test for FlowProblem også.
>>>>>>> ff44ae4f
        const unsigned int n_quad_points = this->element_order + 3;
        hp::QCollection<dim> q_collection;
        q_collection.push_back(QGauss<dim>(n_quad_points));
        hp::QCollection<1> q_collection1D;
        q_collection1D.push_back(QGauss<1>(n_quad_points));

        NonMatching::FEValues<dim> cut_fe_values(this->mapping_collection,
                                                 this->fe_collection,
                                                 q_collection,
                                                 q_collection1D,
                                                 region_update_flags,
                                                 this->cut_mesh_classifier,
                                                 this->levelset_dof_handler,
                                                 this->levelset);

        for (const auto &cell : dof_handler->active_cell_iterators()) {
<<<<<<< HEAD
            if (cell->is_locally_owned()) {
                cut_fe_values.reinit(cell);

                // Retrieve an FEValues object with quadrature points
                // over the full cell.
                const std_cxx17::optional<FEValues<dim>>& fe_values_bulk =
                        cut_fe_values.get_inside_fe_values();
                // TODO hva med intersected celler?

                if (fe_values_bulk) {
                    integrate_cell(*fe_values_bulk, solution, l2_error_integral,
                                h1_semi_error_integral);
                }
=======
            cut_fe_values.reinit(cell);

            // Retrieve an FEValues object with quadrature points
            // over the full cell.
            const boost::optional<const FEValues<dim> &> fe_values_bulk =
                    cut_fe_values.get_inside_fe_values();
            // TODO hva med intersected celler?

            if (fe_values_bulk) {
                integrate_cell(*fe_values_bulk, solution, l2_error_integral,
                               h1_semi_error_integral);
>>>>>>> ff44ae4f
            }
        }
        // Compute the total across all mpi processes.
        double total_l2 = Utilities::MPI::sum(l2_error_integral, 
                                              this->mpi_communicator);
        double total_h1 = Utilities::MPI::sum(h1_semi_error_integral,
                                              this->mpi_communicator);

        auto *error = new ErrorScalar();
        error->h = this->h;
        error->tau = this->tau;
        error->l2_error = pow(total_l2, 0.5);
        error->h1_semi = pow(total_h1, 0.5);
        error->h1_error = pow(total_l2 + total_h1, 0.5);
        return error;
    }


    template<int dim>
    ErrorBase *ScalarProblem<dim>::
    compute_time_error(std::vector<ErrorBase *> &errors) {
        double l2_error_integral = 0;
        double h1_error_integral = 0;

        double l_inf_l2 = 0;
        double l_inf_h1 = 0;

        for (ErrorBase *error : errors) {
            auto *err = dynamic_cast<ErrorScalar *>(error);
            l2_error_integral += this->tau * pow(err->l2_error, 2);
            h1_error_integral += this->tau * pow(err->h1_semi, 2);

            if (err->l2_error > l_inf_l2)
                l_inf_l2 = err->l2_error;
            if (err->h1_error > l_inf_h1)
                l_inf_h1 = err->h1_error;
        }

        auto *error = new ErrorScalar();
        error->h = this->h;
        error->tau = this->tau;

        error->l2_error = pow(l2_error_integral, 0.5);
        error->h1_error = pow(l2_error_integral + h1_error_integral, 0.5);
        error->h1_semi = pow(h1_error_integral, 0.5);

        error->l_inf_l2_error = l_inf_l2;
        error->l_inf_h1_error = l_inf_h1;
        return error;
    }


    template<int dim>
    void ScalarProblem<dim>::
    integrate_cell(const FEValues<dim> &fe_v,
                   LA::MPI::Vector &solution,
                   double &l2_error_integral,
                   double &h1_error_integral) const {

        std::vector<double> solution_values(fe_v.n_quadrature_points);
        std::vector<Tensor<1, dim>> solution_gradients(
                fe_v.n_quadrature_points);
        std::vector<double> analytical_values(fe_v.n_quadrature_points);
        std::vector<Tensor<1, dim>> analytical_gradients(
                fe_v.n_quadrature_points);

        fe_v.get_function_values(solution, solution_values);
        fe_v.get_function_gradients(solution, solution_gradients);


        analytical_solution->value_list(fe_v.get_quadrature_points(),
                                        analytical_values);
        analytical_solution->gradient_list(fe_v.get_quadrature_points(),
                                           analytical_gradients);

        double diff_values;
        Tensor<1, dim> diff_gradients;
        for (unsigned int q = 0; q < fe_v.n_quadrature_points; ++q) {
            diff_values = analytical_values[q] - solution_values[q];
            diff_gradients = analytical_gradients[q] - solution_gradients[q];

            l2_error_integral += diff_values * diff_values * fe_v.JxW(q);
            h1_error_integral += diff_gradients * diff_gradients * fe_v.JxW(q);
        }
    }


    template<int dim>
    void ScalarProblem<dim>::
    write_header_to_file(std::ofstream &file) {
        file << "h, \\tau, \\|u\\|_{L^2}, \\|u\\|_{H^1}, |u|_{H^1}, "
                "\\|u\\|_{l^\\infty L^2}, \\|u\\|_{l^\\infty H^1}, \\kappa(A)"
             << std::endl;
    }


    template<int dim>
    void ScalarProblem<dim>::
    write_error_to_file(ErrorBase *error, std::ofstream &file) {
        auto *err = dynamic_cast<ErrorScalar *>(error);
        file << err->h << ","
             << err->tau << ","
             << err->l2_error << ","
             << err->h1_error << ","
             << err->h1_semi << ","
             << err->l_inf_l2_error << ","
             << err->l_inf_h1_error << ","
             << err->cond_num << std::endl;
    }


    template<int dim>
    void ScalarProblem<dim>::
    write_time_header_to_file(std::ofstream &file) {
        if (this->this_mpi_process == 0) {
            file << "k, \\tau, h, \\|u\\|_{L^2}, \\|u\\|_{H^1}, "
                    "|u|_{H^1}, \\kappa(A)"
                << std::endl;
        }
    }


    template<int dim>
    void ScalarProblem<dim>::
    write_time_error_to_file(ErrorBase *error, std::ofstream &file) {
        if (this->this_mpi_process == 0) {
            auto *err = dynamic_cast<ErrorScalar *>(error);
            file << err->time_step << ","
                << err->tau << ","
                << err->h << ","
                << err->l2_error << ","
                << err->h1_error << ","
                << err->h1_semi << ","
                << err->cond_num << std::endl;
        }
    }


    template<int dim>
    void ScalarProblem<dim>::
    output_results(std::shared_ptr<hp::DoFHandler<dim>> &dof_handler,
                   LA::MPI::Vector &solution,
                   int time_step,
                   bool minimal_output) const {
        this->pcout << "Output results" << std::endl;
        // Output results, see step-22
        DataOut<dim> data_out;
        data_out.attach_dof_handler(*dof_handler);
        data_out.add_data_vector(solution, "solution");

        Vector<float> subdomain(this->triangulation.n_active_cells());
        for (unsigned int i = 0; i< subdomain.size(); ++i) {
            subdomain(i) = this->triangulation.locally_owned_subdomain();
        }
        data_out.add_data_vector(subdomain, "subdomain");
        data_out.build_patches();
        data_out.write_vtu_with_pvtu_record(
            "", "solution-d" + std::to_string(dim)
                 + "o" + std::to_string(this->element_order)
                 + "r" + std::to_string(this->n_refines),
            time_step, this->mpi_communicator, 2, 8);
            // TODO adjust file name.

        // Output levelset function.
        if (!minimal_output) {
            // TODO sett inn i egen funksjon
            DataOut<dim> data_out_levelset;
            data_out_levelset.attach_dof_handler(this->levelset_dof_handler);
            data_out_levelset.add_data_vector(this->levelset, "levelset");
            data_out_levelset.build_patches();
            data_out_levelset.write_vtu_with_pvtu_record(
                "", "levelset-d" + std::to_string(dim)
                    + "o" + std::to_string(this->element_order)
                    + "r" + std::to_string(this->n_refines),
                time_step, this->mpi_communicator, 2, 8);
        }
    }


    template
    class ScalarProblem<2>;

    template
    class ScalarProblem<3>;


} // namespace utils::problems::scalar<|MERGE_RESOLUTION|>--- conflicted
+++ resolved
@@ -334,10 +334,7 @@
         // not use the same quadrature points when computing the error, since
         // these points can get a better approximation than the other point in
         // the cell.
-<<<<<<< HEAD
-=======
         // TODO fix og test for FlowProblem også.
->>>>>>> ff44ae4f
         const unsigned int n_quad_points = this->element_order + 3;
         hp::QCollection<dim> q_collection;
         q_collection.push_back(QGauss<dim>(n_quad_points));
@@ -354,7 +351,6 @@
                                                  this->levelset);
 
         for (const auto &cell : dof_handler->active_cell_iterators()) {
-<<<<<<< HEAD
             if (cell->is_locally_owned()) {
                 cut_fe_values.reinit(cell);
 
@@ -368,19 +364,6 @@
                     integrate_cell(*fe_values_bulk, solution, l2_error_integral,
                                 h1_semi_error_integral);
                 }
-=======
-            cut_fe_values.reinit(cell);
-
-            // Retrieve an FEValues object with quadrature points
-            // over the full cell.
-            const boost::optional<const FEValues<dim> &> fe_values_bulk =
-                    cut_fe_values.get_inside_fe_values();
-            // TODO hva med intersected celler?
-
-            if (fe_values_bulk) {
-                integrate_cell(*fe_values_bulk, solution, l2_error_integral,
-                               h1_semi_error_integral);
->>>>>>> ff44ae4f
             }
         }
         // Compute the total across all mpi processes.
