#include <deal.II/base/data_out_base.h>
#include <deal.II/base/quadrature_lib.h>

#include <deal.II/fe/fe_nothing.h>
#include <deal.II/fe/fe_update_flags.h>

#include <deal.II/grid/grid_generator.h>
#include <deal.II/grid/grid_out.h>
#include <deal.II/grid/grid_tools.h>

#include <deal.II/lac/precondition.h>
#include <deal.II/lac/solver_control.h>
#include <deal.II/lac/sparse_direct.h>

#include <deal.II/non_matching/cut_mesh_classifier.h>
#include <deal.II/non_matching/fe_values.h>

#include <deal.II/numerics/data_out.h>
#include <deal.II/numerics/data_out_dof_data.h>
#include <deal.II/numerics/vector_tools.h>

#include <boost/optional.hpp>

#include <assert.h>
#include <cmath>
#include <fstream>

#include "scalar_problem.h"


using namespace cutfem;


namespace utils::problems::scalar {


    template<int dim>
    ScalarProblem<dim>::ScalarProblem(const unsigned int n_refines,
                                      const int element_order,
                                      const bool write_output,
                                      Function<dim> &levelset_func,
                                      Function<dim> &analytical_soln,
                                      const bool stabilized)
            : CutFEMProblem<dim>(n_refines, element_order, write_output,
                                 levelset_func, stabilized), fe(element_order) {
        analytical_solution = &analytical_soln;
    }


    template<int dim>
    void ScalarProblem<dim>::
    interpolate_solution(std::shared_ptr<hp::DoFHandler<dim>> &dof_handler,
                         int time_step,
                         bool moving_domain) {
        // TODO if k = 0, interpolate the boundary_values function
        // TODO take solution as an argument.
<<<<<<< HEAD
        VectorTools::interpolate(dof_handler,
=======
        VectorTools::interpolate(*dof_handler,
>>>>>>> cbdf26c5
                                 *(this->analytical_solution),
                                 this->solutions.front());
    }


    template<int dim>
    void ScalarProblem<dim>::
    setup_fe_collection() {
        // We want to types of elements on the mesh
        // Lagrange elements and elements that are constant zero.
<<<<<<< HEAD
        this->fe_collection.push_back(fe);
        this->fe_collection.push_back(FE_Nothing<dim>());
    }

=======
        if (this->fe_collection.size() == 0) {
            this->fe_collection.push_back(fe);
            this->fe_collection.push_back(FE_Nothing<dim>());
        }
    }


>>>>>>> cbdf26c5
    template<int dim>
    void ScalarProblem<dim>::
    assemble_system() {
        std::cout << "Assembling scalar" << std::endl;

        this->stiffness_matrix = 0;
        this->rhs = 0;

        // Use a helper object to compute the stabilisation for both the velocity
        // and the pressure component.
        const FEValuesExtractors::Scalar velocities(0);
        stabilization::JumpStabilization<dim, FEValuesExtractors::Scalar>
                velocity_stabilization(*(this->dof_handlers.front()),
                                       this->mapping_collection,
                                       this->cut_mesh_classifier,
                                       this->constraints);
        if (this->stabilized) {
            velocity_stabilization.set_function_describing_faces_to_stabilize(
                    stabilization::inside_stabilization);
            velocity_stabilization.set_weight_function(
                    stabilization::taylor_weights);
            velocity_stabilization.set_extractor(velocities);
        }

        NonMatching::RegionUpdateFlags region_update_flags;
        region_update_flags.inside = update_values | update_JxW_values |
                                     update_gradients |
                                     update_quadrature_points;
        region_update_flags.surface = update_values | update_JxW_values |
                                      update_gradients |
                                      update_quadrature_points |
                                      update_normal_vectors;

        NonMatching::FEValues<dim> cut_fe_values(this->mapping_collection,
                                                 this->fe_collection,
                                                 this->q_collection,
                                                 this->q_collection1D,
                                                 region_update_flags,
                                                 this->cut_mesh_classifier,
                                                 this->levelset_dof_handler,
                                                 this->levelset);

        // Quadrature for the faces of the cells on the outer boundary
        QGauss<dim - 1> face_quadrature_formula(fe.degree + 1);
        FEFaceValues<dim> fe_face_values(fe,
                                         face_quadrature_formula,
                                         update_values | update_gradients |
                                         update_quadrature_points |
                                         update_normal_vectors |
                                         update_JxW_values);

        double beta_0 = 0.1;
        double gamma_A =
                beta_0 * this->element_order * (this->element_order + 1);
        double gamma_M =
                beta_0 * this->element_order * (this->element_order + 1);

        for (const auto &cell : this->dof_handlers.front()->active_cell_iterators()) {
            const unsigned int n_dofs = cell->get_fe().dofs_per_cell;
            std::vector<types::global_dof_index> loc2glb(n_dofs);
            cell->get_dof_indices(loc2glb);

            // This call will compute quadrature rules relevant for this cell
            // in the background.
            cut_fe_values.reinit(cell);

            // Retrieve an FEValues object with quadrature points
            // over the full cell.
            const boost::optional<const FEValues<dim> &> fe_values_bulk =
                    cut_fe_values.get_inside_fe_values();

            if (fe_values_bulk) {
                this->assemble_local_over_cell(*fe_values_bulk, loc2glb);
            }

            // Retrieve an FEValues object with quadrature points
            // on the immersed surface.
            const boost::optional<const FEImmersedSurfaceValues<dim> &>
                    fe_values_surface = cut_fe_values.get_surface_fe_values();

            if (fe_values_surface)
                this->assemble_local_over_surface(*fe_values_surface, loc2glb);

            if (this->stabilized) {
                // Compute and add the velocity stabilization.
                velocity_stabilization.compute_stabilization(cell);
                velocity_stabilization.add_stabilization_to_matrix(
                        gamma_M + gamma_A / (this->h * this->h),
                        this->stiffness_matrix);
            }
        }
    }


    template<int dim>
    void ScalarProblem<dim>::
    assemble_rhs_and_bdf_terms_local_over_cell(
            const FEValues<dim> &fe_values,
            const std::vector<types::global_dof_index> &loc2glb) {
        // Vector for the contribution of each cell
        const unsigned int dofs_per_cell = fe_values.get_fe().dofs_per_cell;
        Vector<double> local_rhs(dofs_per_cell);

        // Vector for values of the RightHandSide for all quadrature points on a cell.
        std::vector<double> rhs_values(fe_values.n_quadrature_points);
        this->rhs_function->value_list(fe_values.get_quadrature_points(),
                                       rhs_values);

        // Create vector of the previous solutions values
        std::vector<double> val(fe_values.n_quadrature_points, 0);
        std::vector<std::vector<double>> prev_solution_values(
                this->solutions.size(), val);

        // The the values of the previous solutions, and insert into the
        // matrix initialized above.
        for (unsigned long k = 0; k < this->solutions.size(); ++k) {
            fe_values.get_function_values(this->solutions[k],
                                          prev_solution_values[k]);
        }
        double phi_iq;
        double prev_values;
        for (unsigned int q = 0; q < fe_values.n_quadrature_points; ++q) {
            for (const unsigned int i : fe_values.dof_indices()) {

                prev_values = 0;
                // TODO endre til å loope fra k=1?
                for (unsigned long k = 0; k < this->solutions.size(); ++k) {
                    prev_values +=
                            this->bdf_coeffs[k] * prev_solution_values[k][q];
                }

                phi_iq = fe_values.shape_value(i, q);
                local_rhs(i) += (this->tau * rhs_values[q] * phi_iq // (f, v)
                                 - prev_values * phi_iq       // (u_n, v)
                                ) * fe_values.JxW(q);         // dx
            }
        }
        this->rhs.add(loc2glb, local_rhs);
    }


    template<int dim>
    void ScalarProblem<dim>::
    assemble_rhs_and_bdf_terms_local_over_cell_moving_domain(
            const FEValues<dim> &fe_values,
            const std::vector<types::global_dof_index> &loc2glb) {

        // TODO needed?
        const hp::FECollection<dim> &fe_collection = this->dof_handlers.front()->get_fe_collection();
        const hp::QCollection<dim> q_collection(fe_values.get_quadrature());

        // Vector for the contribution of each cell
        const unsigned int dofs_per_cell = fe_values.get_fe().dofs_per_cell;
        Vector<double> local_rhs(dofs_per_cell);

        // Vector for values of the RightHandSide for all quadrature points on a cell.
        std::vector<double> rhs_values(fe_values.n_quadrature_points);
        this->rhs_function->value_list(fe_values.get_quadrature_points(),
                                       rhs_values);

        // Create vector of the previous solutions values
        std::vector<double> val(fe_values.n_quadrature_points, 0);
        std::vector<std::vector<double>> prev_solution_values(
                this->solutions.size(), val);

        // The the values of the previous solutions, and insert into the
        // matrix initialized above.
        const typename Triangulation<dim>::active_cell_iterator &cell =
                fe_values.get_cell();
        hp::FEValues<dim> hp_fe_values(this->mapping_collection,
                                       fe_collection,
                                       q_collection,
                                       update_values);

        // Read out the solution values from the previous time steps that we
        // need for the BDF-method.
        for (unsigned long k = 1; k < this->solutions.size(); ++k) {
            typename hp::DoFHandler<dim>::active_cell_iterator cell_prev(
                    &(this->triangulation), cell->level(), cell->index(),
                    this->dof_handlers[k].get());
            const FiniteElement<dim> &fe = cell_prev->get_fe();
            if (fe.n_dofs_per_cell() == 0) {
                // This means that in the previous solution step, this cell had
                // FE_Nothing elements. We can therefore not use that cell to
                // get the values we need for the BDF-formula. If this happens
                // then the active mesh in the previous step(s) need to be
                // extended, such that the cells outside the physical domain
                // can be stabilized. When the aftive mesh is sufficiently
                // big in all time steps, we should never enter this clause.
                // If this happens, the values of 0 vill be used.
                std::cout << "# NB: need larger cell buffer outside the "
                             "physical domain." << std::endl;
            } else {
                // Get the function values from the previous time steps.
                // TODO check that this is actually done.
                hp_fe_values.reinit(cell_prev);
                const FEValues<dim> &fe_values_prev = hp_fe_values.get_present_fe_values();
                fe_values_prev.get_function_values(this->solutions[k],
                                                   prev_solution_values[k]);
            }
        }

        double phi_iq;
        double prev_values;
        for (unsigned int q = 0; q < fe_values.n_quadrature_points; ++q) {
            for (const unsigned int i : fe_values.dof_indices()) {
                prev_values = 0;
                for (unsigned long k = 1; k < this->solutions.size(); ++k) {
                    prev_values +=
                            this->bdf_coeffs[k] * prev_solution_values[k][q];
                }
                phi_iq = fe_values.shape_value(i, q);
                local_rhs(i) += (this->tau * rhs_values[q] * phi_iq // (f, v)
                                 - prev_values * phi_iq       // (u_n, v)
                                ) * fe_values.JxW(q);         // dx
            }
        }
        this->rhs.add(loc2glb, local_rhs);
    }


    template<int dim>
    ErrorBase *ScalarProblem<dim>::
    compute_error(std::shared_ptr<hp::DoFHandler<dim>> &dof_handler,
                  Vector<double> &solution) {
        std::cout << "Compute error" << std::endl;

        double l2_error_integral;
        double h1_semi_error_integral;

        NonMatching::RegionUpdateFlags region_update_flags;
        region_update_flags.inside = update_values | update_JxW_values |
                                     update_gradients |
                                     update_quadrature_points;

        NonMatching::FEValues<dim> cut_fe_values(this->mapping_collection,
                                                 this->fe_collection,
                                                 this->q_collection,
                                                 this->q_collection1D,
                                                 region_update_flags,
                                                 this->cut_mesh_classifier,
                                                 this->levelset_dof_handler,
                                                 this->levelset);

        for (const auto &cell : dof_handler->active_cell_iterators()) {
            cut_fe_values.reinit(cell);

            // Retrieve an FEValues object with quadrature points
            // over the full cell.
            const boost::optional<const FEValues<dim> &> fe_values_bulk =
                    cut_fe_values.get_inside_fe_values();

            if (fe_values_bulk) {
                integrate_cell(*fe_values_bulk, solution, l2_error_integral,
                               h1_semi_error_integral);
            }
        }

        auto *error = new ErrorScalar();
        error->h = this->h;
        error->tau = this->tau;
        error->l2_error = pow(l2_error_integral, 0.5);
        error->h1_semi = pow(h1_semi_error_integral, 0.5);
        error->h1_error = pow(l2_error_integral + h1_semi_error_integral, 0.5);
        return error;
    }


    template<int dim>
    ErrorBase *ScalarProblem<dim>::
    compute_time_error(std::vector<ErrorBase *> &errors) {
        double l2_error_integral = 0;
        double h1_error_integral = 0;

        double l_inf_l2 = 0;
        double l_inf_h1 = 0;

        for (ErrorBase *error : errors) {
            auto *err = dynamic_cast<ErrorScalar *>(error);
            l2_error_integral += this->tau * pow(err->l2_error, 2);
            h1_error_integral += this->tau * pow(err->h1_semi, 2);

            if (err->l2_error > l_inf_l2)
                l_inf_l2 = err->l2_error;
            if (err->h1_error > l_inf_h1)
                l_inf_h1 = err->h1_error;
        }

        auto *error = new ErrorScalar();
        error->h = this->h;
        error->tau = this->tau;

        error->l2_error = pow(l2_error_integral, 0.5);
        error->h1_error = pow(l2_error_integral + h1_error_integral, 0.5);
        error->h1_semi = pow(h1_error_integral, 0.5);

        error->l_inf_l2_error = l_inf_l2;
        error->l_inf_h1_error = l_inf_h1;
        return error;
    }


    template<int dim>
    void ScalarProblem<dim>::
    integrate_cell(const FEValues<dim> &fe_v,
                   Vector<double> &solution,
                   double &l2_error_integral,
                   double &h1_error_integral) const {

        std::vector<double> solution_values(fe_v.n_quadrature_points);
        std::vector<Tensor<1, dim>> solution_gradients(
                fe_v.n_quadrature_points);
        std::vector<double> analytical_values(fe_v.n_quadrature_points);
        std::vector<Tensor<1, dim>> analytical_gradients(
                fe_v.n_quadrature_points);

        fe_v.get_function_values(solution, solution_values);
        fe_v.get_function_gradients(solution, solution_gradients);


        analytical_solution->value_list(fe_v.get_quadrature_points(),
                                        analytical_values);
        analytical_solution->gradient_list(fe_v.get_quadrature_points(),
                                           analytical_gradients);

        double diff_values;
        Tensor<1, dim> diff_gradients;
        for (unsigned int q = 0; q < fe_v.n_quadrature_points; ++q) {
            diff_values = analytical_values[q] - solution_values[q];
            diff_gradients = analytical_gradients[q] - solution_gradients[q];

            l2_error_integral += diff_values * diff_values * fe_v.JxW(q);
            h1_error_integral += diff_gradients * diff_gradients * fe_v.JxW(q);
        }

    }


    template<int dim>
    void ScalarProblem<dim>::
    write_header_to_file(std::ofstream &file) {
        file << "h, \\tau, \\|u\\|_{L^2}, \\|u\\|_{H^1}, |u|_{H^1}, "
                "\\|u\\|_{l^\\infty L^2}, \\|u\\|_{l^\\infty H^1}, \\kappa(A)"
             << std::endl;
    }


    template<int dim>
    void ScalarProblem<dim>::
    write_error_to_file(ErrorBase *error, std::ofstream &file) {
        auto *err = dynamic_cast<ErrorScalar *>(error);
        file << err->h << ","
             << err->tau << ","
             << err->l2_error << ","
             << err->h1_error << ","
             << err->h1_semi << ","
             << err->l_inf_l2_error << ","
             << err->l_inf_h1_error << ","
             << err->cond_num << std::endl;
    }


    template<int dim>
    void ScalarProblem<dim>::
    write_time_header_to_file(std::ofstream &file) {
        file << "k, \\tau, h, \\|u\\|_{L^2}, \\|u\\|_{H^1}, "
                "|u|_{H^1}, \\kappa(A)"
             << std::endl;
    }


    template<int dim>
    void ScalarProblem<dim>::
    write_time_error_to_file(ErrorBase *error, std::ofstream &file) {
        auto *err = dynamic_cast<ErrorScalar *>(error);
        file << err->time_step << ","
             << err->tau << ","
             << err->h << ","
             << err->l2_error << ","
             << err->h1_error << ","
             << err->h1_semi << ","
             << err->cond_num << std::endl;
    }


    template<int dim>
    void ScalarProblem<dim>::
<<<<<<< HEAD
    output_results(hp::DoFHandler<dim> &dof_handler,
=======
    output_results(std::shared_ptr<hp::DoFHandler<dim>> &dof_handler,
>>>>>>> cbdf26c5
                   Vector<double> &solution,
                   std::string &suffix,
                   bool minimal_output) const {
        std::cout << "Output results" << std::endl;
        // Output results, see step-22
        DataOut<dim> data_out;
<<<<<<< HEAD
        data_out.attach_dof_handler(dof_handler);
=======
        data_out.attach_dof_handler(*dof_handler);
>>>>>>> cbdf26c5
        data_out.add_data_vector(solution, "solution");
        data_out.build_patches();
        std::ofstream out("solution-d" + std::to_string(dim)
                          + "o" + std::to_string(this->element_order)
                          + "r" + std::to_string(this->n_refines)
                          + "-" + suffix + ".vtk");
        data_out.write_vtk(out);

        // Output levelset function.
        if (!minimal_output) {
            // TODO sett inn i egen funksjon
            DataOut<dim, DoFHandler<dim>> data_out_levelset;
            data_out_levelset.attach_dof_handler(this->levelset_dof_handler);
            data_out_levelset.add_data_vector(this->levelset, "levelset");
            data_out_levelset.build_patches();
            std::ofstream output_ls("levelset-d" + std::to_string(dim)
                                    + "o" + std::to_string(this->element_order)
                                    + "r" + std::to_string(this->n_refines)
                                    + "-" + suffix + ".vtk");
            data_out_levelset.write_vtk(output_ls);
        }
    }


    template
    class ScalarProblem<2>;

    template
    class ScalarProblem<3>;


} // namespace utils::problems::scalar<|MERGE_RESOLUTION|>--- conflicted
+++ resolved
@@ -54,11 +54,7 @@
                          bool moving_domain) {
         // TODO if k = 0, interpolate the boundary_values function
         // TODO take solution as an argument.
-<<<<<<< HEAD
-        VectorTools::interpolate(dof_handler,
-=======
         VectorTools::interpolate(*dof_handler,
->>>>>>> cbdf26c5
                                  *(this->analytical_solution),
                                  this->solutions.front());
     }
@@ -69,12 +65,6 @@
     setup_fe_collection() {
         // We want to types of elements on the mesh
         // Lagrange elements and elements that are constant zero.
-<<<<<<< HEAD
-        this->fe_collection.push_back(fe);
-        this->fe_collection.push_back(FE_Nothing<dim>());
-    }
-
-=======
         if (this->fe_collection.size() == 0) {
             this->fe_collection.push_back(fe);
             this->fe_collection.push_back(FE_Nothing<dim>());
@@ -82,7 +72,6 @@
     }
 
 
->>>>>>> cbdf26c5
     template<int dim>
     void ScalarProblem<dim>::
     assemble_system() {
@@ -470,22 +459,14 @@
 
     template<int dim>
     void ScalarProblem<dim>::
-<<<<<<< HEAD
-    output_results(hp::DoFHandler<dim> &dof_handler,
-=======
     output_results(std::shared_ptr<hp::DoFHandler<dim>> &dof_handler,
->>>>>>> cbdf26c5
                    Vector<double> &solution,
                    std::string &suffix,
                    bool minimal_output) const {
         std::cout << "Output results" << std::endl;
         // Output results, see step-22
         DataOut<dim> data_out;
-<<<<<<< HEAD
-        data_out.attach_dof_handler(dof_handler);
-=======
         data_out.attach_dof_handler(*dof_handler);
->>>>>>> cbdf26c5
         data_out.add_data_vector(solution, "solution");
         data_out.build_patches();
         std::ofstream out("solution-d" + std::to_string(dim)
