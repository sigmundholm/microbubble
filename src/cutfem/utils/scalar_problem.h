--- conflicted
+++ resolved
@@ -132,11 +132,7 @@
 
 
         virtual void
-<<<<<<< HEAD
-        output_results(hp::DoFHandler<dim> &dof_handler,
-=======
         output_results(std::shared_ptr<hp::DoFHandler<dim>> &dof_handler,
->>>>>>> cbdf26c5
                        Vector<double> &solution,
                        std::string &suffix,
                        bool minimal_output = false) const override;
