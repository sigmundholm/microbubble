#ifndef MICROBUBBLE_CUTFEM_PROBLEM_H
#define MICROBUBBLE_CUTFEM_PROBLEM_H

#include <deal.II/base/function.h>
#include <deal.II/base/point.h>
#include <deal.II/base/quadrature.h>
#include <deal.II/base/tensor.h>

#include <deal.II/dofs/dof_tools.h>

#include <deal.II/fe/fe_base.h>
#include <deal.II/fe/fe_q.h>
#include <deal.II/fe/fe_system.h>
#include <deal.II/fe/fe_values.h>
#include <deal.II/fe/mapping_q1.h>

#include <deal.II/grid/tria.h>

#include <deal.II/hp/dof_handler.h>
#include <deal.II/hp/fe_collection.h>
#include <deal.II/hp/fe_values.h>
#include <deal.II/hp/mapping_collection.h>
#include <deal.II/hp/q_collection.h>

#include <deal.II/lac/affine_constraints.h>
#include <deal.II/lac/sparse_matrix.h>
#include <deal.II/lac/sparsity_pattern.h>
#include <deal.II/lac/vector.h>

#include <deque>
#include <memory>
#include <vector>

#include "cutfem/geometry/SignedDistanceSphere.h"
#include "cutfem/nla/sparsity_pattern.h"
#include "cutfem/stabilization/jump_stabilization.h"


namespace utils::problems {

    using namespace dealii;
    using namespace cutfem;

    using NonMatching::LocationToLevelSet;


    struct ErrorBase {
        double h = 0;
        double tau = 0;
        double time_step = 0;
        double cond_num = 0;

        virtual void output() {
            std::cout << "h = " << h << std::endl;
        }
    };


    template<int dim>
    class CutFEMProblem {
    public:
        CutFEMProblem(const unsigned int n_refines,
                      const int element_order,
                      const bool write_output,
                      Function<dim> &levelset_func,
                      const bool stabilized = true);

        CutFEMProblem(const unsigned int n_refines,
                      const int element_order,
                      const bool write_output,
                      Triangulation<dim> &tria,
                      Function<dim> &levelset_func,
                      const bool stabilized = true);


        ErrorBase *
        run_step();

        Vector<double>
        get_solution();

        std::shared_ptr<hp::DoFHandler<dim>>
        get_dof_handler();

        /**
         * Run a time loop with a BDF-method.
         *
         * The initial step u_0 is interpolated from the object boundary_values
         * passes as the argument bdd_values in the constructor. If u1 is a
         * vector of length exactly 1, then u1 is also interpolated. Else, the
         * argument u1 is ´used as the start up step u1 for BDF-2.
         *
         * @param u1: is the u1 start up step.
         * @param steps: the number of steps to run.
         * @return an Error object.
         */
        ErrorBase *
        run_time(unsigned int bdf_type, unsigned int steps,
                 std::vector<Vector<double>> &supplied_solutions);

        ErrorBase *
        run_time(unsigned int bdf_type, unsigned int steps);

        ErrorBase *
        run_moving_domain(unsigned int bdf_type, unsigned int steps,
                          std::vector<Vector<double>> &supplied_solutions,
                          std::vector<std::shared_ptr<hp::DoFHandler<dim>>> &supplied_dof_handlers);

        ErrorBase *
        run_moving_domain(unsigned int bdf_type, unsigned int steps);

        static void
        write_header_to_file(std::ofstream &file);

        static void
        write_error_to_file(ErrorBase *error, std::ofstream &file);

    protected:
        void
        set_bdf_coefficients(unsigned int bdf_type);

        void
        interpolate_first_steps(unsigned int bdf_type,
                                std::vector<ErrorBase *> &errors,
                                bool moving_domain = false);

        void
        set_supplied_solutions(unsigned int bdf_type,
                               std::vector<Vector<double>> &supplied_solutions,
                               std::vector<std::shared_ptr<hp::DoFHandler<dim>>> &supplied_dof_handlers,
                               std::vector<ErrorBase *> &errors,
                               bool moving_domain = false);

        virtual void
        set_function_times(double time);

        virtual void
        interpolate_solution(std::shared_ptr<hp::DoFHandler<dim>> &dof_handler,
                             int time_step, bool moving_domain = false);


        virtual void
        make_grid(Triangulation<dim> &tria) = 0;

        virtual void
        setup_quadrature();

        virtual void
        setup_level_set();

        virtual void
        setup_fe_collection() = 0;

        virtual void
<<<<<<< HEAD
        distribute_dofs(hp::DoFHandler<dim> &dof_handler);
=======
        distribute_dofs(std::shared_ptr<hp::DoFHandler<dim>> &dof_handler,
                        double size_of_bound = 0);
>>>>>>> cbdf26c5

        virtual void
        initialize_matrices();


        // Methods related to assembling the stiffness matrix and rhs vector.
        // -------------------------------------------------------------------

        /**
         * Assemble the stiffness matrix and rhs vector. This method is used
         * for stationary problems.
         *
         * This method should in turn call the methods assemble_local_over_cell
         * and assemble_local_over_surface.
         */
        virtual void
        assemble_system();

        virtual void
        assemble_local_over_cell(const FEValues<dim> &fe_values,
                                 const std::vector<types::global_dof_index> &loc2glb);

        virtual void
        assemble_local_over_surface(
                const FEValuesBase<dim> &fe_values,
                const std::vector<types::global_dof_index> &loc2glb);

        // TODO create a method assemble_rhs() for stationary problems.

        virtual void
        assemble_matrix();

        virtual void
        assemble_matrix_local_over_cell(const FEValues<dim> &fe_values,
                                        const std::vector<types::global_dof_index> &loc2glb);

        virtual void
        assemble_matrix_local_over_surface(
                const FEValuesBase<dim> &fe_values,
                const std::vector<types::global_dof_index> &loc2glb);

        virtual void
        assemble_rhs(int time_step, bool moving_domain);

        virtual void
        assemble_rhs_local_over_cell(const FEValues<dim> &fe_values,
                                     const std::vector<types::global_dof_index> &loc2glb);

        virtual void
        assemble_rhs_and_bdf_terms_local_over_cell(
                const FEValues<dim> &fe_values,
                const std::vector<types::global_dof_index> &loc2glb) = 0;

        virtual void
        assemble_rhs_and_bdf_terms_local_over_cell_moving_domain(
                const FEValues<dim> &fe_values,
                const std::vector<types::global_dof_index> &loc2glb) = 0;

        virtual void
        assemble_rhs_local_over_cell_cn(const FEValues<dim> &fe_values,
                                        const std::vector<types::global_dof_index> &loc2glb,
                                        const int time_step);

        virtual void
        assemble_rhs_local_over_surface(
                const FEValuesBase<dim> &fe_values,
                const std::vector<types::global_dof_index> &loc2glob);

        virtual void
        assemble_rhs_local_over_surface_cn(
                const FEValuesBase<dim> &fe_values,
                const std::vector<types::global_dof_index> &loc2glob,
                const int time_step);


        virtual void
        solve();

        virtual ErrorBase *
        compute_error(std::shared_ptr<hp::DoFHandler<dim>> &dof_handler,
                      Vector<double> &solution) = 0;

        virtual ErrorBase *
        compute_time_error(std::vector<ErrorBase *> &errors) = 0;

        double
        compute_condition_number();


        virtual void
        write_time_header_to_file(std::ofstream &file) = 0;

        virtual void
        write_time_error_to_file(ErrorBase *error, std::ofstream &file) = 0;


        virtual void
<<<<<<< HEAD
        output_results(hp::DoFHandler<dim> &dof_handler,
=======
        output_results(std::shared_ptr<hp::DoFHandler<dim>> &dof_handler,
>>>>>>> cbdf26c5
                       Vector<double> &solution,
                       std::string &suffix,
                       bool minimal_output = false) const = 0;

        virtual void
<<<<<<< HEAD
        output_results(hp::DoFHandler<dim> &dof_handler,
=======
        output_results(std::shared_ptr<hp::DoFHandler<dim>> &dof_handler,
>>>>>>> cbdf26c5
                       Vector<double> &solution,
                       int time_step,
                       bool minimal_output = false) const;

        virtual void
<<<<<<< HEAD
        output_results(hp::DoFHandler<dim> &dof_handler,
=======
        output_results(std::shared_ptr<hp::DoFHandler<dim>> &dof_handler,
>>>>>>> cbdf26c5
                       Vector<double> &solution,
                       bool minimal_output = false) const;

        const unsigned int n_refines;
        const unsigned int element_order;
        bool write_output;

        double h;  // cell side length
        double tau;

        Triangulation<dim> triangulation;

        hp::FECollection<dim> fe_collection;
        hp::MappingCollection<dim> mapping_collection;
        hp::QCollection<dim> q_collection;
        hp::QCollection<1> q_collection1D;

        // Object managing degrees of freedom for the level set function.
        FE_Q<dim> fe_levelset;
        DoFHandler<dim> levelset_dof_handler;
        Vector<double> levelset;

        Function<dim> *levelset_function;

        // Object managing degrees of freedom for the cutfem method.
        std::deque<std::shared_ptr<hp::DoFHandler<dim>>> dof_handlers;

        NonMatching::CutMeshClassifier<dim> cut_mesh_classifier;

        SparsityPattern sparsity_pattern;

        SparseMatrix<double> stiffness_matrix;
        Vector<double> rhs;
        // Vector<double> solution;

        AffineConstraints<double> constraints;

        // Queue of current and  previous solutions, used in the time
        // discretization method. When a new time step is solved, a new empty
        // solution vector is pushed to the front.
        //  - In the first iteration of BDF-2 it containts (u, u1, u0).
        std::deque<Vector<double>> solutions;

        // Constants used for the time discretization, defined as:
        //   u_t = (au^(n+1) + bu^n + cu^(n-1))/τ, where u = u^(n+1)
        // For BDF-1: (a, b), and (a, b, c) for BDF-2.
        std::vector<double> bdf_coeffs;
        bool crank_nicholson;

        const bool stabilized;

    };
}

#endif //MICROBUBBLE_CUTFEM_PROBLEM_H<|MERGE_RESOLUTION|>--- conflicted
+++ resolved
@@ -64,14 +64,6 @@
                       const bool write_output,
                       Function<dim> &levelset_func,
                       const bool stabilized = true);
-
-        CutFEMProblem(const unsigned int n_refines,
-                      const int element_order,
-                      const bool write_output,
-                      Triangulation<dim> &tria,
-                      Function<dim> &levelset_func,
-                      const bool stabilized = true);
-
 
         ErrorBase *
         run_step();
@@ -152,12 +144,8 @@
         setup_fe_collection() = 0;
 
         virtual void
-<<<<<<< HEAD
-        distribute_dofs(hp::DoFHandler<dim> &dof_handler);
-=======
         distribute_dofs(std::shared_ptr<hp::DoFHandler<dim>> &dof_handler,
                         double size_of_bound = 0);
->>>>>>> cbdf26c5
 
         virtual void
         initialize_matrices();
@@ -255,31 +243,19 @@
 
 
         virtual void
-<<<<<<< HEAD
-        output_results(hp::DoFHandler<dim> &dof_handler,
-=======
         output_results(std::shared_ptr<hp::DoFHandler<dim>> &dof_handler,
->>>>>>> cbdf26c5
                        Vector<double> &solution,
                        std::string &suffix,
                        bool minimal_output = false) const = 0;
 
         virtual void
-<<<<<<< HEAD
-        output_results(hp::DoFHandler<dim> &dof_handler,
-=======
         output_results(std::shared_ptr<hp::DoFHandler<dim>> &dof_handler,
->>>>>>> cbdf26c5
                        Vector<double> &solution,
                        int time_step,
                        bool minimal_output = false) const;
 
         virtual void
-<<<<<<< HEAD
-        output_results(hp::DoFHandler<dim> &dof_handler,
-=======
         output_results(std::shared_ptr<hp::DoFHandler<dim>> &dof_handler,
->>>>>>> cbdf26c5
                        Vector<double> &solution,
                        bool minimal_output = false) const;
 
